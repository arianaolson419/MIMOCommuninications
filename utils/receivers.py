"""This file contains functions to implement the receivers in both Part a and
Part b of the Principles of Wireless Communications Lab 2
"""

from __future__ import print_function, division
import numpy as np
import matplotlib.pyplot as plt

def detect_start_lts(signal_time_rx, lts, signal_length):
    cross_corr = np.correlate(signal_time_rx, lts)
    lag = np.argmax(np.abs(cross_corr)) - 1

    plt.plot(cross_corr)
    plt.title("Corr")
    plt.show()

    print(lag)

    return lag, signal_time_rx[lag:lag+signal_length]

def estimate_channel(rx_header_1, rx_header_2, tx_header_1, tx_header_2):
    """Estimate the channel using the headers sent from each antenna.
    Channel estimation is the same for both the zero-forcing and MMSE
    receivers. This function uses copies of the arrays given to it because any
    0s are replaced by small numbers ot avoid division errors.
    Args:
        rx_header_1 (complex 1D ndarray): The portion of the signal received at
            rx antenna 1 corresponding to the header transmitted at tx antenna
            1.
        rx_header_2 (complex 1D ndarray): The portion of the signal received at
            rx antenna 2 corresponding to the header transmitted at tx antenna
            2.
        tx_header_1 (complex 1D ndarray): The header transmitted from tx antenna
            1.
        tx_header_2 (complex 1D ndarray): The header transmitted from tx antenna
            2.
    Returns:
        H (complex (2,) ndarray): A matrix of channel estimations.
    """
    header11 = np.copy(rx_header_1)
    header12 = np.copy(rx_header_2)

    # Replace 0s in denominators to avoid division errors.
    tx_header_1[tx_header_1 == 0] = 1e-12
    tx_header_2[tx_header_2 == 0] = 1e-12

    H = np.zeros(2, dtype=np.complex128)
    H[0] = np.mean(header11 / tx_header_1)
    H[1] = np.mean(header12 / tx_header_2)

    return H

def estimate_channel_alamouti(rx_header_1, rx_header_2, tx_header_1, tx_header_2):
    """Given 2 two transmit antennas & 1 receive, make a channel matrix like this:
        [[h1, h2]
        [h*_2, -h*_1]]
    
    Arguments:
        rx_sections {[type]} -- [description]
        tx_headers {[type]} -- [description]
    """
    # TODO: parse the tx and rx sections accordingly!
    #h1 = estimate_channel_mimo(rx_sections[], tx_headers[])
    #h2 = estimate_channel_mimo(rx_sections[], tx_headers[])
    # TODO: return matrix from format in function's docstring
    H = estimate_channel(rx_header_1, rx_header_2, tx_header_1, tx_header_2)
    H_alamouti = np.zeros((2, 2), dtype=np.complex128)
    H_alamouti[0][0] = H[0]
    H_alamouti[0][1] = H[1]
    H_alamouti[1][0] = np.conj(H[1])
    H_alamouti[1][1] = -np.conj(H[0])

    return H_alamouti

def calculate_weights_zero_forcing(H):
    """Calculates the weight matrix for the zero-forcing receiver.

    Args:
        H (complex (2, 2) ndarray): A matrix of channel estimations.

    Returns:
        W (complex (2, 2) ndarray): A matrix of weights.
    """
    W = np.linalg.inv(H)
    return W

def calculate_weights_mmse(tx_power, sigma, H):
    """Calculates the weight vectors for the MMSE receiver.

    Args:
        tx_power (float): The power of the transmitted signal.
        H (complex (2, 2) ndarray): A matrix of channel estimations.
        rx1 (complex 1D ndarray): The signal received at rx antenna 1.
        rx2 (complex 1D ndarray): The signal received at rx antenna 2.

    Returns: 
        w1 (complex 1D ndarray): The weight vector for recovering rx1.
        w2 (complex 1D ndarray): The weight vector for recovering rx2.
    """
    # Calculate R.
    h1 = H[0, :]
    h2 = H[1, :]

    R = tx_power * h1 * np.transpose(np.conjugate(h1)) + tx_power * h2 \
        * np.transpose(np.conjugate(h2)) + sigma * np.eye(2)

    # Calculate the weight matrix
    W = tx_power * np.linalg.inv(R) * H

    return W


def recover_signals(rx1, rx2, W):
    """Estimates the sent signals using the weight matrix.

    Args:
        rx1 (complex 1D ndarray): The signal received at rx antenna 1.
        rx2 (complex 1D ndarray): The signal received at rx antenna 2.
        W (complex (2, 2) ndarray): A matrix of weights.

    Returns:
        x1_est (complex 1D ndarray): The estimated signal transmitted from
            tx antenna 1.
        x2_est (complex 1D ndarray): The estimated signal transmitted from
            tx antenna 2.
    """
    y1 = np.copy(rx1)
    y2 = np.copy(rx2)

    ys = np.vstack((y1, y2))
    x_est = np.matmul(W, ys)

    x1_est = np.squeeze(x_est[0, :])
    x2_est = np.squeeze(x_est[1, :])

    return x1_est, x2_est

def split_signal(ys):
<<<<<<< HEAD
=======
    """Split a one dimensional signal into two rows in which each column
    contains a symbol transmitted at one time and a signal transmitted at the
    subsequent time (see
            http://spacetimecodes.blogspot.com/p/alamouti-code.html).
    """
>>>>>>> 92ef8a91
    split = np.zeros((2, ys.shape[-1] // 2), dtype=np.complex128)
    split[0] = ys[::2]
    split[1] = ys[1::2]
    return split

def merge_signal(split):
    """Undoes the split_signal function.
    """
    merge = np.zeros(split.shape[-1] * 2, dtype=np.complex128)
    merge[::2] = split[0]
    merge[1::2] = split[1]
    return merge

def recover_signals_alamouti(rx_data, H):
    rx_split = split_signal(rx_data)
    print("rx_split shape: ", rx_split.shape)
    recovered = np.matmul(np.linalg.inv(H), rx_split)
    print("recovered shape: ", recovered.shape)
    recovered_merged = merge_signal(recovered)
    print("recovered_merged shape: ", recovered_merged.shape)
    return recovered_merged

def recover_signals_mimo(rx, W):
    """Use a weight matrix to recover MIMO signals.
    Args:
        rx (complex (4, num_samples) ndarray): The received MIMO signals with
            each row as the received signal at one antenna.
        W (complex (4, 4) ndarray): A matrix of weights to apply to the signal.

    Returns:
        x_est (complex (4, num_samples) ndarray): The recovered MIMO signals in
            the same format as rx.
    """
    return np.matmul(W, rx)

def preprocess_tx(tx, H):
    """Transform the transmitted data with known channel information.

    Args:
        tx (complex (4, n) ndarray): The n sample long signals to transmit.
        H (complex (4, 4) ndarray): A matrix of channel estimations.

    Returns:
        U (complex (4, 4) ndarray): The unitary matrix U resulting from
            performing SVD on the channel estimations.
        S (complex (4, 4) ndarray): The diagonal matrix S representing the
            singular values of the SVD.
        tx_transform: The signal to transmit that's been transformed using CSI.
    """
    U, S, Vh = np.linalg.svd(H)
    tx_transform = np.matmul(np.transpose(np.conjugate(Vh)), tx)
    return U, S, tx_transform

def recover_signals_csi(rx, U):
    """Recover signals transformed with known CSI.

    Args:
        rx (complex (4, n) ndarray: The n sample long received signals.
        U (complex (4, 4) ndarray: The unitary matrix U from the SVD of the channel estimates.

    Returns:
        s_est: The recovered transmitted symbols.
    """
    s_est = np.matmul(np.transpose(np.conjugate(U)), rx)
    return s_est

def estimate_f_delta(lts, num_samples):
    """Estimate the frequency offset of a received OFDM signal using the LTS.

    Args:
        lts (1D complex ndarray): A block of random complex values taking on
            values of +-1 +-j of length 3 * num_samples that has been sent through a nonflat channel. This contains 3 repeating
            blocks of size num_samples.
        num_samples (int): The number of samples in each LTS block.

    Returns:
        f_delta_est (float): The average estimated frequency offset, in radians.
    """
    sum_f_delta_ests = 0
    for i in range(num_samples):
        complex_exp = lts[2 * num_samples + i] / lts[num_samples + i]
        sum_f_delta_ests += np.angle(complex_exp)

    return sum_f_delta_ests / (num_samples ** 2)



def detect_start(signal_time_rx, header, signal_length):
    """Find the start of the time domain signal using crosss correlation.

    Args:
        signal_time_rx (1D complex ndarray): A received time domain signal
            that conatains a known header as the first portion of the signal.
        header (1D complex ndarray): A known signal that is included at the
            beginning of the transmitted signal.
        signal_length (int): The length of the signal that whas transmitted.

    Returns:
        signal_time_start (1D complex ndarray): A version of signal_time_rx
            that starts at the first data sample.
    """
    cross_corr = np.correlate(signal_time_rx, header)
    lag = np.argmax(cross_corr) - 1

    return signal_time_rx[lag:lag+signal_length]

def correct_freq_offset(signal_time, f_delta):
    """Correct for the frequency offset in a time-domain signal.

    Args:
        signal_time (1D complex ndarray): A time domain signal that starts with
            the LTS used to estimate the frequency offset.
        f_delta (float): The frequency offset to correct for, in radians.

    Returns:
        signal_time_corrected (1D complex ndarray): The corrected time domain
            signal. Has the same shape as signal_time.
    """
    exponentials = np.exp(np.arange(signal_time.shape[-1]) * 1j * f_delta)
    signal_time_corrected = signal_time / exponentials

    return signal_time_corrected


def calculate_error_rate(recovered_signal, transmitted_signal):
    """Decode a frequency domain signal into a series of bits.

    Args:
        signal_freq (1D float32 ndarray): The bit sequence in the frequency
            domain.

    Returns:
        bits (1D ndarray): The bit sequence decoded from signal_freq.
    """
    pass

    # bits = np.sign(signal_freq.real) + 1j * np.sign(signal_freq.imag)

    # return bits

<|MERGE_RESOLUTION|>--- conflicted
+++ resolved
@@ -136,14 +136,11 @@
     return x1_est, x2_est
 
 def split_signal(ys):
-<<<<<<< HEAD
-=======
     """Split a one dimensional signal into two rows in which each column
     contains a symbol transmitted at one time and a signal transmitted at the
     subsequent time (see
             http://spacetimecodes.blogspot.com/p/alamouti-code.html).
     """
->>>>>>> 92ef8a91
     split = np.zeros((2, ys.shape[-1] // 2), dtype=np.complex128)
     split[0] = ys[::2]
     split[1] = ys[1::2]
